--- conflicted
+++ resolved
@@ -1,10 +1,6 @@
 {
 	"name": "sveltekit-server-sent-events",
-<<<<<<< HEAD
 	"version": "0.2.0",
-=======
-	"version": "0.1.4",
->>>>>>> d691d14b
 	"scripts": {
 		"dev": "vite dev",
 		"build": "vite build && npm run package",
