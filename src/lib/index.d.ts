--- conflicted
+++ resolved
@@ -1,11 +1,5 @@
-<<<<<<< HEAD
-import { source } from './source'
-import { event } from './event'
-import { events } from './events'
-=======
 import { source } from './source.js'
 import { event } from './event.js'
->>>>>>> d691d14b
 import type { Subscriber, Invalidator, Unsubscriber } from 'svelte/store'
 
 export type ProducerOfOneEvent = (emit: (data: string) => void) => void | PromiseLike<void>
@@ -40,4 +34,4 @@
 
 type NonEmptyString<T extends string> = '' extends T ? never : T
 
-export { source, event, events }+export { source, event }